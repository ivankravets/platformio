# Copyright (c) 2014-present PlatformIO <contact@platformio.org>
#
# Licensed under the Apache License, Version 2.0 (the "License");
# you may not use this file except in compliance with the License.
# You may obtain a copy of the License at
#
#    http://www.apache.org/licenses/LICENSE-2.0
#
# Unless required by applicable law or agreed to in writing, software
# distributed under the License is distributed on an "AS IS" BASIS,
# WITHOUT WARRANTIES OR CONDITIONS OF ANY KIND, either express or implied.
# See the License for the specific language governing permissions and
# limitations under the License.

import fnmatch
import os
import sys

from SCons import Builder, Util  # pylint: disable=import-error
from SCons.Node import FS  # pylint: disable=import-error
from SCons.Script import COMMAND_LINE_TARGETS  # pylint: disable=import-error
from SCons.Script import AlwaysBuild  # pylint: disable=import-error
from SCons.Script import DefaultEnvironment  # pylint: disable=import-error
from SCons.Script import SConscript  # pylint: disable=import-error

from platformio import __version__, fs
from platformio.compat import IS_MACOS, string_types
from platformio.package.version import pepver_to_semver
from platformio.proc import where_is_program

SRC_HEADER_EXT = ["h", "hpp"]
SRC_ASM_EXT = ["S", "spp", "SPP", "sx", "s", "asm", "ASM"]
SRC_C_EXT = ["c"]
SRC_CXX_EXT = ["cc", "cpp", "cxx", "c++"]
SRC_BUILD_EXT = SRC_C_EXT + SRC_CXX_EXT + SRC_ASM_EXT
SRC_FILTER_DEFAULT = ["+<*>", "-<.git%s>" % os.sep, "-<.svn%s>" % os.sep]


def scons_patched_match_splitext(path, suffixes=None):
    """Patch SCons Builder, append $OBJSUFFIX to the end of each target"""
    tokens = Util.splitext(path)
    if suffixes and tokens[1] and tokens[1] in suffixes:
        return (path, tokens[1])
    return tokens


def GetBuildType(env):
<<<<<<< HEAD
    return env["BUILD_TYPE"]
=======
    modes = []
    if (
        set(["__debug", "sizedata"])  # sizedata = for memory inspection
        & set(COMMAND_LINE_TARGETS)
        or env.GetProjectOption("build_type") == "debug"
    ):
        modes.append("debug")
    if "__test" in COMMAND_LINE_TARGETS or env.GetProjectOption("build_type") == "test":
        modes.append("test")
    return ", ".join(modes or ["release"])
>>>>>>> 93018930


def BuildProgram(env):
    env.ProcessProgramDeps()
    env.ProcessProjectDeps()

    # append into the beginning a main LD script
    if env.get("LDSCRIPT_PATH") and not any("-Wl,-T" in f for f in env["LINKFLAGS"]):
        env.Prepend(LINKFLAGS=["-T", env.subst("$LDSCRIPT_PATH")])

    # enable "cyclic reference" for linker
    if (
        env.get("LIBS")
        and env.GetCompilerType() == "gcc"
        and (env.PioPlatform().is_embedded() or not IS_MACOS)
    ):
        env.Prepend(_LIBFLAGS="-Wl,--start-group ")
        env.Append(_LIBFLAGS=" -Wl,--end-group")

    program = env.Program(env.subst("$PROGPATH"), env.get("PIOBUILDFILES", []))
    env.Replace(PIOMAINPROG=program)

    AlwaysBuild(
        env.Alias(
            "checkprogsize",
            program,
            env.VerboseAction(env.CheckUploadSize, "Checking size $PIOMAINPROG"),
        )
    )

    print("Building in %s mode" % env["BUILD_TYPE"])

    return program


def ProcessProgramDeps(env):
    def _append_pio_macros():
        core_version = pepver_to_semver(__version__)
        env.AppendUnique(
            CPPDEFINES=[
                (
                    "PLATFORMIO",
                    int(
                        "{0:02d}{1:02d}{2:02d}".format(
                            core_version.major, core_version.minor, core_version.patch
                        )
                    ),
                )
            ]
        )

    _append_pio_macros()

    env.PrintConfiguration()

    # process extra flags from board
    if "BOARD" in env and "build.extra_flags" in env.BoardConfig():
        env.ProcessFlags(env.BoardConfig().get("build.extra_flags"))

    # apply user flags
    env.ProcessFlags(env.get("BUILD_FLAGS"))

    # process framework scripts
    env.BuildFrameworks(env.get("PIOFRAMEWORK"))

    if "debug" in env["BUILD_TYPE"]:
        env.ConfigureDebugTarget()

    # remove specified flags
    env.ProcessUnFlags(env.get("BUILD_UNFLAGS"))

    env.ProcessCompileDbToolchainOption()


def ProcessCompileDbToolchainOption(env):
    if "compiledb" in COMMAND_LINE_TARGETS:
        # Resolve absolute path of toolchain
        for cmd in ("CC", "CXX", "AS"):
            if cmd not in env:
                continue
            if os.path.isabs(env[cmd]):
                continue
            env[cmd] = where_is_program(
                env.subst("$%s" % cmd), env.subst("${ENV['PATH']}")
            )

        if env.get("COMPILATIONDB_INCLUDE_TOOLCHAIN"):
            print("Warning! `COMPILATIONDB_INCLUDE_TOOLCHAIN` is scoping")
            for scope, includes in env.DumpIntegrationIncludes().items():
                if scope in ("toolchain",):
                    env.Append(CPPPATH=includes)


def ProcessProjectDeps(env):
    plb = env.ConfigureProjectLibBuilder()

    # prepend project libs to the beginning of list
    env.Prepend(LIBS=plb.build())
    # prepend extra linker related options from libs
    env.PrependUnique(
        **{
            key: plb.env.get(key)
            for key in ("LIBS", "LIBPATH", "LINKFLAGS")
            if plb.env.get(key)
        }
    )

    if env.IsIntegrationDump():
        return

    if "test" in env["BUILD_TYPE"]:
        build_files_before_nums = len(env.get("PIOBUILDFILES", []))
        plb.env.BuildSources(
            "$BUILD_TEST_DIR", "$PROJECT_TEST_DIR", "$PIOTEST_SRC_FILTER"
        )
        if len(env.get("PIOBUILDFILES", [])) - build_files_before_nums < 1:
            sys.stderr.write(
                "Error: Nothing to build. Please put your test suites "
                "to the '%s' folder\n" % env.subst("$PROJECT_TEST_DIR")
            )
            env.Exit(1)

    if "test" not in env["BUILD_TYPE"] or env.GetProjectOption("test_build_src"):
        plb.env.BuildSources(
            "$BUILD_SRC_DIR", "$PROJECT_SRC_DIR", env.get("SRC_FILTER")
        )

    if not env.get("PIOBUILDFILES") and not COMMAND_LINE_TARGETS:
        sys.stderr.write(
            "Error: Nothing to build. Please put your source code files "
            "to the '%s' folder\n" % env.subst("$PROJECT_SRC_DIR")
        )
        env.Exit(1)


def ParseFlagsExtended(env, flags):  # pylint: disable=too-many-branches
    if not isinstance(flags, list):
        flags = [flags]
    result = {}
    for raw in flags:
        for key, value in env.ParseFlags(str(raw)).items():
            if key not in result:
                result[key] = []
            result[key].extend(value)

    cppdefines = []
    for item in result["CPPDEFINES"]:
        if not Util.is_Sequence(item):
            cppdefines.append(item)
            continue
        name, value = item[:2]
        if '"' in value:
            value = value.replace('"', '\\"')
        elif value.isdigit():
            value = int(value)
        elif value.replace(".", "", 1).isdigit():
            value = float(value)
        cppdefines.append((name, value))
    result["CPPDEFINES"] = cppdefines

    # fix relative CPPPATH & LIBPATH
    for k in ("CPPPATH", "LIBPATH"):
        for i, p in enumerate(result.get(k, [])):
            p = env.subst(p)
            if os.path.isdir(p):
                result[k][i] = os.path.abspath(p)

    # fix relative path for "-include"
    for i, f in enumerate(result.get("CCFLAGS", [])):
        if isinstance(f, tuple) and f[0] == "-include":
            result["CCFLAGS"][i] = (f[0], env.subst(f[1].get_path()))

    return result


def ProcessFlags(env, flags):  # pylint: disable=too-many-branches
    if not flags:
        return
    env.Append(**env.ParseFlagsExtended(flags))

    # Cancel any previous definition of name, either built in or
    # provided with a -U option // Issue #191
    undefines = [
        u
        for u in env.get("CCFLAGS", [])
        if isinstance(u, string_types) and u.startswith("-U")
    ]
    if undefines:
        for undef in undefines:
            env["CCFLAGS"].remove(undef)
            if undef[2:] in env["CPPDEFINES"]:
                env["CPPDEFINES"].remove(undef[2:])
        env.Append(_CPPDEFFLAGS=" %s" % " ".join(undefines))


def ProcessUnFlags(env, flags):
    if not flags:
        return
    parsed = env.ParseFlagsExtended(flags)
    unflag_scopes = tuple(set(["ASPPFLAGS"] + list(parsed.keys())))
    for scope in unflag_scopes:
        for unflags in parsed.values():
            for unflag in unflags:
                for current in list(env.get(scope, [])):
                    conditions = [
                        unflag == current,
                        not isinstance(unflag, (tuple, list))
                        and isinstance(current, (tuple, list))
                        and unflag == current[0],
                    ]
                    if any(conditions):
                        env[scope].remove(current)


def StringifyMacro(env, value):  # pylint: disable=unused-argument
    return '\\"%s\\"' % value.replace('"', '\\\\\\"')


def MatchSourceFiles(env, src_dir, src_filter=None, src_exts=None):
    src_filter = env.subst(src_filter) if src_filter else None
    src_filter = src_filter or SRC_FILTER_DEFAULT
    src_exts = src_exts or (SRC_BUILD_EXT + SRC_HEADER_EXT)
    return fs.match_src_files(env.subst(src_dir), src_filter, src_exts)


def CollectBuildFiles(
    env, variant_dir, src_dir, src_filter=None, duplicate=False
):  # pylint: disable=too-many-locals
    sources = []
    variants = []

    src_dir = env.subst(src_dir)
    if src_dir.endswith(os.sep):
        src_dir = src_dir[:-1]

    for item in env.MatchSourceFiles(src_dir, src_filter, SRC_BUILD_EXT):
        _reldir = os.path.dirname(item)
        _src_dir = os.path.join(src_dir, _reldir) if _reldir else src_dir
        _var_dir = os.path.join(variant_dir, _reldir) if _reldir else variant_dir

        if _var_dir not in variants:
            variants.append(_var_dir)
            env.VariantDir(_var_dir, _src_dir, duplicate)

        sources.append(env.File(os.path.join(_var_dir, os.path.basename(item))))

    middlewares = env.get("__PIO_BUILD_MIDDLEWARES")
    if not middlewares:
        return sources

    new_sources = []
    for node in sources:
        new_node = node
        for callback, pattern in middlewares:
            if pattern and not fnmatch.fnmatch(node.srcnode().get_path(), pattern):
                continue
            if callback.__code__.co_argcount == 2:
                new_node = callback(env, new_node)
            else:
                new_node = callback(new_node)
            if not new_node:
                break
        if new_node:
            new_sources.append(new_node)

    return new_sources


def AddBuildMiddleware(env, callback, pattern=None):
    env.Append(__PIO_BUILD_MIDDLEWARES=[(callback, pattern)])


def BuildFrameworks(env, frameworks):
    if not frameworks:
        return

    if "BOARD" not in env:
        sys.stderr.write(
            "Please specify `board` in `platformio.ini` to use "
            "with '%s' framework\n" % ", ".join(frameworks)
        )
        env.Exit(1)

    supported_frameworks = env.BoardConfig().get("frameworks", [])
    for name in frameworks:
        if name == "arduino":
            # Arduino IDE appends .o to the end of filename
            Builder.match_splitext = scons_patched_match_splitext
            if "nobuild" not in COMMAND_LINE_TARGETS:
                env.ConvertInoToCpp()

        if name in supported_frameworks:
            SConscript(env.GetFrameworkScript(name), exports="env")
        else:
            sys.stderr.write("Error: This board doesn't support %s framework!\n" % name)
            env.Exit(1)


def BuildLibrary(env, variant_dir, src_dir, src_filter=None, nodes=None):
    env.ProcessUnFlags(env.get("BUILD_UNFLAGS"))
    nodes = nodes or env.CollectBuildFiles(variant_dir, src_dir, src_filter)
    return env.StaticLibrary(env.subst(variant_dir), nodes)


def BuildSources(env, variant_dir, src_dir, src_filter=None):
    if env.get("PIOMAINPROG"):
        sys.stderr.write(
            "Error: The main program is already constructed and the inline "
            "source files are not allowed. Please use `env.BuildLibrary(...)` "
            "or PRE-type script instead."
        )
        env.Exit(1)

    nodes = env.CollectBuildFiles(variant_dir, src_dir, src_filter)
    DefaultEnvironment().Append(
        PIOBUILDFILES=[
            env.Object(node) if isinstance(node, FS.File) else node for node in nodes
        ]
    )


def exists(_):
    return True


def generate(env):
    env.AddMethod(GetBuildType)
    env.AddMethod(BuildProgram)
    env.AddMethod(ProcessProgramDeps)
    env.AddMethod(ProcessCompileDbToolchainOption)
    env.AddMethod(ProcessProjectDeps)
    env.AddMethod(ParseFlagsExtended)
    env.AddMethod(ProcessFlags)
    env.AddMethod(ProcessUnFlags)
    env.AddMethod(StringifyMacro)
    env.AddMethod(MatchSourceFiles)
    env.AddMethod(CollectBuildFiles)
    env.AddMethod(AddBuildMiddleware)
    env.AddMethod(BuildFrameworks)
    env.AddMethod(BuildLibrary)
    env.AddMethod(BuildSources)
    return env<|MERGE_RESOLUTION|>--- conflicted
+++ resolved
@@ -45,9 +45,6 @@
 
 
 def GetBuildType(env):
-<<<<<<< HEAD
-    return env["BUILD_TYPE"]
-=======
     modes = []
     if (
         set(["__debug", "sizedata"])  # sizedata = for memory inspection
@@ -58,7 +55,6 @@
     if "__test" in COMMAND_LINE_TARGETS or env.GetProjectOption("build_type") == "test":
         modes.append("test")
     return ", ".join(modes or ["release"])
->>>>>>> 93018930
 
 
 def BuildProgram(env):
@@ -78,7 +74,7 @@
         env.Prepend(_LIBFLAGS="-Wl,--start-group ")
         env.Append(_LIBFLAGS=" -Wl,--end-group")
 
-    program = env.Program(env.subst("$PROGPATH"), env.get("PIOBUILDFILES", []))
+    program = env.Program(env.subst("$PROGPATH"), env["PIOBUILDFILES"])
     env.Replace(PIOMAINPROG=program)
 
     AlwaysBuild(
@@ -165,9 +161,6 @@
             if plb.env.get(key)
         }
     )
-
-    if env.IsIntegrationDump():
-        return
 
     if "test" in env["BUILD_TYPE"]:
         build_files_before_nums = len(env.get("PIOBUILDFILES", []))
