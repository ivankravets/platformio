# Copyright (c) 2014-present PlatformIO <contact@platformio.org>
#
# Licensed under the Apache License, Version 2.0 (the "License");
# you may not use this file except in compliance with the License.
# You may obtain a copy of the License at
#
#    http://www.apache.org/licenses/LICENSE-2.0
#
# Unless required by applicable law or agreed to in writing, software
# distributed under the License is distributed on an "AS IS" BASIS,
# WITHOUT WARRANTIES OR CONDITIONS OF ANY KIND, either express or implied.
# See the License for the specific language governing permissions and
# limitations under the License.

import json
from urllib.parse import urlparse

from platformio import __registry_mirror_hosts__
from platformio.cache import ContentCache
from platformio.registry.client import RegistryClient


class RegistryFileMirrorIterator:
    HTTP_CLIENT_INSTANCES = {}

    def __init__(self, download_url):
        self.download_url = download_url
        self._url_parts = urlparse(download_url)
        self._mirror = "%s://%s" % (self._url_parts.scheme, self._url_parts.netloc)
        self._visited_mirrors = []

    def __iter__(self):  # pylint: disable=non-iterator-returned
        return self

    def __next__(self):
        cache_key = ContentCache.key_from_args(
            "head", self.download_url, self._visited_mirrors
        )
        with ContentCache("http") as cc:
            result = cc.get(cache_key)
            if result is not None:
                try:
                    headers = json.loads(result)
                    return (
                        headers["Location"],
                        headers["X-PIO-Content-SHA256"],
                    )
                except (ValueError, KeyError):
                    pass

            registry = self.get_api_client()
            response = registry.send_request(
                "head",
                self._url_parts.path,
<<<<<<< HEAD
                follow_redirects=False,
                params=dict(bypass=",".join(self._visited_mirrors))
                if self._visited_mirrors
                else None,
                x_with_authorization=registry.allowed_private_packages(),
=======
                allow_redirects=False,
                params=(
                    dict(bypass=",".join(self._visited_mirrors))
                    if self._visited_mirrors
                    else None
                ),
                x_with_authorization=RegistryClient.allowed_private_packages(),
>>>>>>> adf94843
            )
            stop_conditions = [
                response.status_code not in (302, 307),
                not response.headers.get("Location"),
                not response.headers.get("X-PIO-Mirror"),
                response.headers.get("X-PIO-Mirror") in self._visited_mirrors,
            ]
            if any(stop_conditions):
                raise StopIteration
            self._visited_mirrors.append(response.headers.get("X-PIO-Mirror"))
            cc.set(
                cache_key,
                json.dumps(
                    {
                        "Location": response.headers.get("Location"),
                        "X-PIO-Content-SHA256": response.headers.get(
                            "X-PIO-Content-SHA256"
                        ),
                    }
                ),
                "1h",
            )
            return (
                response.headers.get("Location"),
                response.headers.get("X-PIO-Content-SHA256"),
            )

    def get_api_client(self):
        if self._mirror not in RegistryFileMirrorIterator.HTTP_CLIENT_INSTANCES:
            endpoints = [self._mirror]
            for host in __registry_mirror_hosts__:
                endpoint = f"https://dl.{host}"
                if endpoint not in endpoints:
                    endpoints.append(endpoint)
            RegistryFileMirrorIterator.HTTP_CLIENT_INSTANCES[
                self._mirror
            ] = RegistryClient(endpoints)
        return RegistryFileMirrorIterator.HTTP_CLIENT_INSTANCES[self._mirror]<|MERGE_RESOLUTION|>--- conflicted
+++ resolved
@@ -52,21 +52,13 @@
             response = registry.send_request(
                 "head",
                 self._url_parts.path,
-<<<<<<< HEAD
                 follow_redirects=False,
-                params=dict(bypass=",".join(self._visited_mirrors))
-                if self._visited_mirrors
-                else None,
-                x_with_authorization=registry.allowed_private_packages(),
-=======
-                allow_redirects=False,
                 params=(
                     dict(bypass=",".join(self._visited_mirrors))
                     if self._visited_mirrors
                     else None
                 ),
-                x_with_authorization=RegistryClient.allowed_private_packages(),
->>>>>>> adf94843
+                x_with_authorization=registry.allowed_private_packages(),
             )
             stop_conditions = [
                 response.status_code not in (302, 307),
@@ -101,7 +93,7 @@
                 endpoint = f"https://dl.{host}"
                 if endpoint not in endpoints:
                     endpoints.append(endpoint)
-            RegistryFileMirrorIterator.HTTP_CLIENT_INSTANCES[
-                self._mirror
-            ] = RegistryClient(endpoints)
+            RegistryFileMirrorIterator.HTTP_CLIENT_INSTANCES[self._mirror] = (
+                RegistryClient(endpoints)
+            )
         return RegistryFileMirrorIterator.HTTP_CLIENT_INSTANCES[self._mirror]