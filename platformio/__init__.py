--- conflicted
+++ resolved
@@ -51,27 +51,4 @@
     "185.199.110.153",  # Github.com
     "88.198.170.159",  # platformio.org
     "github.com",
-<<<<<<< HEAD
-] + __registry_mirror_hosts__
-
-__install_requires__ = [
-    # Core requirements
-    "bottle == 0.12.*",
-    "click >=8.0.4, <=8.2",
-    "colorama",
-    "httpx >=0.22.0, <0.25",
-    "marshmallow == 3.*",
-    "pyelftools == 0.29",
-    "pyserial == 3.5.*",  # keep in sync "device/monitor/terminal.py"
-    "semantic_version == 2.10.*",
-    "tabulate == 0.*",
-] + [
-    # PIO Home requirements
-    "ajsonrpc == 1.2.*",
-    "starlette >=0.19, <0.32",
-    "uvicorn >=0.16, <0.24",
-    "wsproto == 1.*",
-]
-=======
-] + __registry_mirror_hosts__
->>>>>>> adf94843
+] + __registry_mirror_hosts__