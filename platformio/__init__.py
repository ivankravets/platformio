--- conflicted
+++ resolved
@@ -14,11 +14,7 @@
 
 import sys
 
-<<<<<<< HEAD
-VERSION = (5, 2, "5b1")
-=======
-VERSION = (5, 2, 5)
->>>>>>> dae8dfe1
+VERSION = (5, 3, "0a1")
 __version__ = ".".join([str(s) for s in VERSION])
 
 __title__ = "platformio"
