# Copyright (c) 2014-present PlatformIO <contact@platformio.org>
#
# Licensed under the Apache License, Version 2.0 (the "License");
# you may not use this file except in compliance with the License.
# You may obtain a copy of the License at
#
#    http://www.apache.org/licenses/LICENSE-2.0
#
# Unless required by applicable law or agreed to in writing, software
# distributed under the License is distributed on an "AS IS" BASIS,
# WITHOUT WARRANTIES OR CONDITIONS OF ANY KIND, either express or implied.
# See the License for the specific language governing permissions and
# limitations under the License.

import os
import subprocess
import sys
from os.path import dirname, join

from platformio import __version__, exception, fs
from platformio.compat import PY2, WINDOWS
from platformio.managers.package import PackageManager
from platformio.proc import copy_pythonpath_to_osenv, get_pythonexe_path
from platformio.project.helpers import get_project_packages_dir

CORE_PACKAGES = {
    "contrib-piohome": "^2.3.2",
    "contrib-pysite":
    "~2.%d%d.190418" % (sys.version_info[0], sys.version_info[1]),
    "tool-pioplus": "^2.5.2",
    "tool-unity": "~1.20403.0",
<<<<<<< HEAD
    "tool-scons": "~2.20501.7" if PY2 else "~3.30005.0",
    "tool-cppcheck": "~1.189.0",
    "tool-clangtidy": "^1.80000.0"
=======
    "tool-scons": "~2.20501.7" if PY2 else "~3.30101.0"
>>>>>>> b7bc4401
}

PIOPLUS_AUTO_UPDATES_MAX = 100

# pylint: disable=arguments-differ


class CorePackageManager(PackageManager):

    def __init__(self):
        super(CorePackageManager, self).__init__(get_project_packages_dir(), [
            "https://dl.bintray.com/platformio/dl-packages/manifest.json",
            "http%s://dl.platformio.org/packages/manifest.json" %
            ("" if sys.version_info < (2, 7, 9) else "s")
        ])

    def install(  # pylint: disable=keyword-arg-before-vararg
            self,
            name,
            requirements=None,
            *args,
            **kwargs):
        PackageManager.install(self, name, requirements, *args, **kwargs)
        self.cleanup_packages()
        return self.get_package_dir(name, requirements)

    def update(self, *args, **kwargs):
        result = PackageManager.update(self, *args, **kwargs)
        self.cleanup_packages()
        return result

    def cleanup_packages(self):
        self.cache_reset()
        best_pkg_versions = {}
        for name, requirements in CORE_PACKAGES.items():
            pkg_dir = self.get_package_dir(name, requirements)
            if not pkg_dir:
                continue
            best_pkg_versions[name] = self.load_manifest(pkg_dir)['version']
        for manifest in self.get_installed():
            if manifest['name'] not in best_pkg_versions:
                continue
            if manifest['version'] != best_pkg_versions[manifest['name']]:
                self.uninstall(manifest['__pkg_dir'], after_update=True)
        self.cache_reset()
        return True


def get_core_package_dir(name):
    if name not in CORE_PACKAGES:
        raise exception.PlatformioException("Please upgrade PIO Core")
    requirements = CORE_PACKAGES[name]
    pm = CorePackageManager()
    pkg_dir = pm.get_package_dir(name, requirements)
    if pkg_dir:
        return pkg_dir
    return pm.install(name, requirements)


def update_core_packages(only_check=False, silent=False):
    pm = CorePackageManager()
    for name, requirements in CORE_PACKAGES.items():
        pkg_dir = pm.get_package_dir(name)
        if not pkg_dir:
            continue
        if not silent or pm.outdated(pkg_dir, requirements):
            pm.update(name, requirements, only_check=only_check)
    return True


def inject_contrib_pysite():
    from site import addsitedir
    contrib_pysite_dir = get_core_package_dir("contrib-pysite")
    if contrib_pysite_dir in sys.path:
        return
    addsitedir(contrib_pysite_dir)
    sys.path.insert(0, contrib_pysite_dir)


def pioplus_call(args, **kwargs):
    if WINDOWS and sys.version_info < (2, 7, 6):
        raise exception.PlatformioException(
            "PlatformIO Core Plus v%s does not run under Python version %s.\n"
            "Minimum supported version is 2.7.6, please upgrade Python.\n"
            "Python 3 is not yet supported.\n" % (__version__, sys.version))

    pioplus_path = join(get_core_package_dir("tool-pioplus"), "pioplus")
    pythonexe_path = get_pythonexe_path()
    os.environ['PYTHONEXEPATH'] = pythonexe_path
    os.environ['PYTHONPYSITEDIR'] = get_core_package_dir("contrib-pysite")
    os.environ['PIOCOREPYSITEDIR'] = dirname(fs.get_source_dir() or "")
    if dirname(pythonexe_path) not in os.environ['PATH'].split(os.pathsep):
        os.environ['PATH'] = (os.pathsep).join(
            [dirname(pythonexe_path), os.environ['PATH']])
    copy_pythonpath_to_osenv()
    code = subprocess.call([pioplus_path] + args, **kwargs)

    # handle remote update request
    if code == 13:
        count_attr = "_update_count"
        try:
            count_value = getattr(pioplus_call, count_attr)
        except AttributeError:
            count_value = 0
            setattr(pioplus_call, count_attr, 1)
        count_value += 1
        setattr(pioplus_call, count_attr, count_value)
        if count_value < PIOPLUS_AUTO_UPDATES_MAX:
            update_core_packages()
            return pioplus_call(args, **kwargs)

    # handle reload request
    elif code == 14:
        return pioplus_call(args, **kwargs)

    if code != 0:
        raise exception.ReturnErrorCode(1)

    return True<|MERGE_RESOLUTION|>--- conflicted
+++ resolved
@@ -29,13 +29,9 @@
     "~2.%d%d.190418" % (sys.version_info[0], sys.version_info[1]),
     "tool-pioplus": "^2.5.2",
     "tool-unity": "~1.20403.0",
-<<<<<<< HEAD
-    "tool-scons": "~2.20501.7" if PY2 else "~3.30005.0",
+    "tool-scons": "~2.20501.7" if PY2 else "~3.30101.0",
     "tool-cppcheck": "~1.189.0",
     "tool-clangtidy": "^1.80000.0"
-=======
-    "tool-scons": "~2.20501.7" if PY2 else "~3.30101.0"
->>>>>>> b7bc4401
 }
 
 PIOPLUS_AUTO_UPDATES_MAX = 100
