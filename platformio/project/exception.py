# Copyright (c) 2014-present PlatformIO <contact@platformio.org>
#
# Licensed under the Apache License, Version 2.0 (the "License");
# you may not use this file except in compliance with the License.
# You may obtain a copy of the License at
#
#    http://www.apache.org/licenses/LICENSE-2.0
#
# Unless required by applicable law or agreed to in writing, software
# distributed under the License is distributed on an "AS IS" BASIS,
# WITHOUT WARRANTIES OR CONDITIONS OF ANY KIND, either express or implied.
# See the License for the specific language governing permissions and
# limitations under the License.

from platformio.exception import UserSideException


class ProjectError(UserSideException):
    pass


class NotPlatformIOProjectError(ProjectError):
    MESSAGE = (
        "Not a PlatformIO project. `platformio.ini` file has not been "
        "found in current working directory ({0}). To initialize new project "
        "please use `platformio project init` command"
    )


class InvalidProjectConfError(ProjectError):
    MESSAGE = "Invalid '{0}' (project configuration file): '{1}'"


class UndefinedEnvPlatformError(ProjectError):
    MESSAGE = "Please specify platform for '{0}' environment"


class ProjectEnvsNotAvailableError(ProjectError):
    MESSAGE = "Please setup environments in `platformio.ini` file"


class UnknownEnvNamesError(ProjectError):
    MESSAGE = "Unknown environment names '{0}'. Valid names are '{1}'"


class InvalidEnvNameError(ProjectError):
    MESSAGE = (
        "Invalid environment name '{0}'. The name can contain "
        "alphanumeric, underscore, and hyphen characters (a-z, 0-9, -, _)"
    )


<<<<<<< HEAD
class ProjectOptionValueError(ProjectError, UserSideException):
    MESSAGE = "{0} for option `{1}`{2}in section [{3}]"
=======
class ProjectOptionValueError(ProjectError):
    MESSAGE = "{0} for option `{1}` in section [{2}]"
>>>>>>> e25b170b
<|MERGE_RESOLUTION|>--- conflicted
+++ resolved
@@ -50,10 +50,5 @@
     )
 
 
-<<<<<<< HEAD
-class ProjectOptionValueError(ProjectError, UserSideException):
-    MESSAGE = "{0} for option `{1}`{2}in section [{3}]"
-=======
 class ProjectOptionValueError(ProjectError):
-    MESSAGE = "{0} for option `{1}` in section [{2}]"
->>>>>>> e25b170b
+    MESSAGE = "{0} for option `{1}`{2}in section [{3}]"