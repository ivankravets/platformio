--- conflicted
+++ resolved
@@ -79,33 +79,6 @@
     return ConfigOption("env", *args, **kwargs)
 
 
-<<<<<<< HEAD
-def calculate_path_hash(path):
-    return "%s-%s" % (
-        os.path.basename(path),
-        hashlib.sha1(hashlib_encode_data(path.lower())).hexdigest()[:10],
-    )
-
-
-def expand_dir_templates(path):
-    project_dir = os.getcwd()
-    tpls = {
-        "$PROJECT_DIR": lambda: project_dir,
-        "$PROJECT_HASH": lambda: calculate_path_hash(project_dir),
-    }
-    done = False
-    while not done:
-        done = True
-        for tpl, cb in tpls.items():
-            if tpl not in path:
-                continue
-            path = path.replace(tpl, cb())
-            done = False
-    return path
-
-
-=======
->>>>>>> adf94843
 def validate_dir(path):
     if not path:
         return path
@@ -269,17 +242,6 @@
             ),
             ConfigPlatformioOption(
                 group="directory",
-                name="memusage_dir",
-                description=(
-                    "A location where PlatformIO Core will store "
-                    "project memory usage reports"
-                ),
-                sysenvvar="PLATFORMIO_MEMUSAGE_DIR",
-                default=os.path.join("${platformio.workspace_dir}", "memusage"),
-                validate=validate_dir,
-            ),
-            ConfigPlatformioOption(
-                group="directory",
                 name="include_dir",
                 description=(
                     "A default location for project header files. PlatformIO Build "
